use darling::{util::SpannedValue, FromMeta};
use indexmap::IndexMap;
use proc_macro2::{Ident, TokenStream};
use quote::{format_ident, quote};
use syn::{
    ext::IdentExt, AttributeArgs, Error, FnArg, ImplItem, ImplItemMethod, ItemImpl, Pat, Path,
    ReturnType,
};

use crate::{
    common_args::{APIMethod, DefaultValue},
    error::GeneratorResult,
    utils::{
        convert_oai_path, get_crate_name, get_summary_and_description, optional_literal,
        parse_oai_attrs, remove_oai_attrs,
    },
    validators::Validators,
};

#[derive(FromMeta)]
struct APIArgs {
    #[darling(default)]
    internal: bool,
    #[darling(default)]
    prefix_path: Option<SpannedValue<String>>,
    #[darling(default, multiple, rename = "tag")]
    common_tags: Vec<Path>,
}

#[derive(FromMeta)]
struct APIOperation {
    path: SpannedValue<String>,
    method: APIMethod,
    #[darling(default)]
    deprecated: bool,
    #[darling(default, multiple, rename = "tag")]
    tags: Vec<Path>,
    #[darling(default)]
    transform: Option<Ident>,
    #[darling(default)]
    operation_id: Option<String>,
<<<<<<< HEAD
}

#[derive(Default)]
struct Auth {
    scopes: Vec<Path>,
}

impl FromMeta for Auth {
    fn from_meta(item: &Meta) -> darling::Result<Self> {
        match item {
            Meta::Path(_) => Ok(Default::default()),
            Meta::List(ls) => {
                let mut scopes = Vec::new();
                for item in &ls.nested {
                    if let NestedMeta::Lit(Lit::Str(s)) = item {
                        let path = syn::parse_str::<Path>(&s.value())?;
                        scopes.push(path);
                    } else {
                        return Err(
                            darling::Error::custom("Incorrect scope definitions.").with_span(item)
                        );
                    }
                }
                Ok(Self { scopes })
            }
            Meta::NameValue(_) => Err(darling::Error::custom(
                "Incorrect scope definitions. #[oai(auth(\"read\", \"write\"))]",
            )
            .with_span(item)),
        }
    }
=======
>>>>>>> 264e6a02
}

#[derive(FromMeta, Default)]
struct APIOperationParam {
    // for parameter
    #[darling(default)]
    name: Option<String>,
    #[darling(default)]
    desc: Option<String>,
    #[darling(default)]
    deprecated: bool,
    #[darling(default)]
    default: Option<DefaultValue>,
    #[darling(default)]
    validator: Option<Validators>,

    // for oauth
    #[darling(multiple, default, rename = "scope")]
    scopes: Vec<Path>,
}

struct Context {
    add_routes: IndexMap<String, Vec<TokenStream>>,
    operations: IndexMap<String, Vec<TokenStream>>,
    register_items: Vec<TokenStream>,
}

pub(crate) fn generate(
    args: AttributeArgs,
    mut item_impl: ItemImpl,
) -> GeneratorResult<TokenStream> {
    let api_args = match APIArgs::from_list(&args) {
        Ok(args) => args,
        Err(err) => return Ok(err.write_errors()),
    };
    let crate_name = get_crate_name(api_args.internal);
    let ident = item_impl.self_ty.clone();
    let mut ctx = Context {
        add_routes: Default::default(),
        operations: Default::default(),
        register_items: Default::default(),
    };

    for item in &mut item_impl.items {
        if let ImplItem::Method(method) = item {
            if let Some(operation_args) = parse_oai_attrs::<APIOperation>(&method.attrs)? {
                if method.sig.asyncness.is_none() {
                    return Err(
                        Error::new_spanned(&method.sig.ident, "Must be asynchronous").into(),
                    );
                }

                generate_operation(&mut ctx, &crate_name, &api_args, operation_args, method)?;
                remove_oai_attrs(&mut method.attrs);
            }
        }
    }

    let Context {
        add_routes,
        operations,
        register_items,
    } = ctx;

    let paths = {
        let mut paths = Vec::new();

        for (path, operation) in operations {
            paths.push(quote! {
                #crate_name::registry::MetaPath {
                    path: #path,
                    operations: ::std::vec![#(#operation),*],
                }
            });
        }
        paths
    };

    let routes = {
        let mut routes = Vec::new();

        for (path, add_route) in add_routes {
            routes.push(quote! {
                at(#path, #crate_name::__private::poem::RouteMethod::new()#(.#add_route)*)
            });
        }

        routes
    };

    let expanded = quote! {
        #item_impl

        impl #crate_name::OpenApi for #ident {
            fn meta() -> ::std::vec::Vec<#crate_name::registry::MetaApi> {
                ::std::vec![#crate_name::registry::MetaApi {
                    paths: ::std::vec![#(#paths),*],
                }]
            }

            fn register(registry: &mut #crate_name::registry::Registry) {
                #(#register_items)*
            }

            fn add_routes(self, route: #crate_name::__private::poem::Route) -> #crate_name::__private::poem::Route {
                let api_obj = ::std::sync::Arc::new(self);
                route #(.#routes)*
            }
        }
    };

    Ok(expanded)
}

fn generate_operation(
    ctx: &mut Context,
    crate_name: &TokenStream,
    api_args: &APIArgs,
    args: APIOperation,
    item_method: &mut ImplItemMethod,
) -> GeneratorResult<()> {
    let APIOperation {
        path,
        method,
        deprecated,
        tags,
        transform,
        operation_id,
    } = args;
    let http_method = method.to_http_method();
    let fn_ident = &item_method.sig.ident;
    let (summary, description) = get_summary_and_description(&item_method.attrs)?;
    let summary = optional_literal(&summary);
    let description = optional_literal(&description);
    let tags = api_args.common_tags.iter().chain(&tags);

    let (oai_path, new_path) = convert_oai_path(&path, &api_args.prefix_path)?;

    if item_method.sig.inputs.is_empty() {
        return Err(Error::new_spanned(
            &item_method.sig.inputs,
            "At least one `&self` receiver is required.",
        )
        .into());
    }

    if let FnArg::Receiver(receiver) = &item_method.sig.inputs[0] {
        if receiver.mutability.is_some() {
            return Err(Error::new_spanned(
                receiver,
                "The first parameter must be a `&self` receiver.",
            )
            .into());
        }
    } else {
        return Err(Error::new_spanned(
            &item_method.sig.inputs[0],
            "The first parameter must be a `&self` receiver.",
        )
        .into());
    }

    let res_ty = match &item_method.sig.output {
        ReturnType::Default => Box::new(syn::parse2(quote!(())).unwrap()),
        ReturnType::Type(_, ty) => ty.clone(),
    };

    let mut parse_args = Vec::new();
    let mut use_args = Vec::new();
    let mut request_meta = Vec::new();
    let mut params_meta = Vec::new();
    let mut security = Vec::new();

    for i in 1..item_method.sig.inputs.len() {
        let arg = &mut item_method.sig.inputs[i];
        let (arg_ident, arg_ty, operation_param) = match arg {
            FnArg::Typed(pat) => {
                if let Pat::Ident(ident) = &*pat.pat {
                    let ident = ident.ident.clone();
                    let operation_param =
                        parse_oai_attrs::<APIOperationParam>(&pat.attrs)?.unwrap_or_default();
                    remove_oai_attrs(&mut pat.attrs);
                    (ident, pat.ty.clone(), operation_param)
                } else {
                    return Err(Error::new_spanned(pat, "Invalid param definition.").into());
                }
            }
            FnArg::Receiver(_) => {
                return Err(Error::new_spanned(item_method, "Invalid method definition.").into());
            }
        };
        let pname = format_ident!("p{}", i);
<<<<<<< HEAD
        let arg_ty = &pat.ty;

        let operation_param = parse_oai_attrs::<APIOperationParam>(&pat.attrs)?;
        remove_oai_attrs(&mut pat.attrs);

        match operation_param {
            // is poem extractor
            Some(operation_param) if operation_param.extract => {
                parse_args.push(quote! {
                    let #pname = match <#arg_ty as #crate_name::poem::FromRequest>::from_request(&request, &mut body)
                        .await
                        .map_err(|err| #crate_name::ParseRequestError::Extractor(#crate_name::poem::IntoResponse::into_response(err)))
                    {
                        ::std::result::Result::Ok(value) => value,
                        ::std::result::Result::Err(err) if <#res_ty as #crate_name::ApiResponse>::BAD_REQUEST_HANDLER => {
                            let resp = <#res_ty as #crate_name::ApiResponse>::from_parse_request_error(err);
                            return #crate_name::poem::IntoResponse::into_response(resp);
                        },
                        ::std::result::Result::Err(err) => return #crate_name::poem::IntoResponse::into_response(err),
                    };
                });
                use_args.push(pname);
            }

            // is authorization extractor
            Some(operation_param) if operation_param.auth.is_some() => {
                let auth = operation_param.auth.as_ref().unwrap();
                parse_args.push(quote! {
                    let #pname = match <#arg_ty as #crate_name::SecurityScheme>::from_request(&request, &query.0).await {
                        ::std::result::Result::Ok(value) => value,
                        ::std::result::Result::Err(err) if <#res_ty as #crate_name::ApiResponse>::BAD_REQUEST_HANDLER => {
                            let resp = <#res_ty as #crate_name::ApiResponse>::from_parse_request_error(err);
                            return #crate_name::poem::IntoResponse::into_response(resp);
                        },
                        ::std::result::Result::Err(err) => return #crate_name::poem::IntoResponse::into_response(err),
                    };
                });
                use_args.push(pname);

                let scopes = &auth.scopes;
                security = quote!(::std::vec![::std::collections::HashMap::from([
                    (<#arg_ty as #crate_name::SecurityScheme>::NAME, ::std::vec![#(#crate_name::OAuthScopes::name(&#scopes)),*])
                ])]);
                ctx.register_items
                    .push(quote!(<#arg_ty as #crate_name::SecurityScheme>::register(registry);));
=======
        let param_name = operation_param
            .name
            .clone()
            .unwrap_or_else(|| arg_ident.unraw().to_string());
        use_args.push(pname.clone());

        // register
        ctx.register_items.push(quote! {
            <#arg_ty as #crate_name::ApiExtractor>::register(registry);
        });

        // default value for parameter
        let default_value = match &operation_param.default {
            Some(DefaultValue::Default) => {
                quote!(::std::option::Option::Some(<#arg_ty as ::std::default::Default>::default))
            }
            Some(DefaultValue::Function(func_name)) => {
                quote!(::std::option::Option::Some(#func_name))
>>>>>>> 264e6a02
            }
            None => quote!(::std::option::Option::None),
        };
        let param_meta_default = match &operation_param.default {
            Some(DefaultValue::Default) => {
                quote!(::std::option::Option::Some(#crate_name::types::ToJSON::to_json(&<#arg_ty as ::std::default::Default>::default())))
            }
            Some(DefaultValue::Function(func_name)) => {
                quote!(::std::option::Option::Some(#crate_name::types::ToJSON::to_json(&#func_name())))
            }
            None => quote!(::std::option::Option::None),
        };

        // validator
        let validator = operation_param.validator.clone().unwrap_or_default();
        let param_checker = validator.create_param_checker(crate_name, &res_ty, &param_name)?.map(|stream| {
            quote! {
                if <#arg_ty as #crate_name::ApiExtractor>::TYPE == #crate_name::ApiExtractorType::Parameter {
                    if let ::std::option::Option::Some(value) = #crate_name::ApiExtractor::param_raw_type(&#pname) {
                        #stream
                    }
                }
<<<<<<< HEAD

                let meta_in = {
                    let meta_ty = match param_in {
                        ParamIn::Path => quote!(Path),
                        ParamIn::Query => quote!(Query),
                        ParamIn::Header => quote!(Header),
                        ParamIn::Cookie if operation_param.private => quote!(CookiePrivate),
                        ParamIn::Cookie if operation_param.signed => quote!(CookieSigned),
                        ParamIn::Cookie => quote!(Cookie),
                    };
                    quote!(#crate_name::registry::MetaParamIn::#meta_ty)
                };
                let validators_checker = operation_param.validators().create_param_checker(
                    crate_name,
                    &res_ty,
                    &param_oai_typename,
                )?;
                let validators_update_meta = operation_param
                    .validators()
                    .create_update_meta(crate_name)?;

                match &operation_param.default {
                    Some(default_value) => {
                        let default_value = match default_value {
                            DefaultValue::Default => {
                                quote!(<#arg_ty as ::std::default::Default>::default())
                            }
                            DefaultValue::Function(func_name) => quote!(#func_name()),
                        };

                        parse_args.push(quote! {
                            let #pname = {
                                let value = #crate_name::param::get(#param_oai_typename, #meta_in, &request, &query.0);
                                let value = value.as_deref();
                                match value {
                                    Some(value) => {
                                        match #crate_name::types::ParseFromParameter::parse_from_parameter(Some(value))
                                            .map_err(|err| #crate_name::ParseRequestError::ParseParam {
                                                name: #param_oai_typename,
                                                reason: err.into_message(),
                                            })
                                        {
                                            ::std::result::Result::Ok(value) => {
                                                #validators_checker
                                                value
                                            },
                                            ::std::result::Result::Err(err) if <#res_ty as #crate_name::ApiResponse>::BAD_REQUEST_HANDLER => {
                                                let resp = <#res_ty as #crate_name::ApiResponse>::from_parse_request_error(err);
                                                return #crate_name::poem::IntoResponse::into_response(resp);
                                            },
                                            ::std::result::Result::Err(err) => return #crate_name::poem::IntoResponse::into_response(err),
                                        }
                                    }
                                    None => #default_value,
                                }
                            };
                        });
                    }
                    None => {
                        parse_args.push(quote! {
                            let #pname = {
                                let value = #crate_name::param::get(#param_oai_typename, #meta_in, &request, &query.0);
                                match #crate_name::types::ParseFromParameter::parse_from_parameter(value.as_deref())
                                        .map_err(|err| #crate_name::ParseRequestError::ParseParam {
                                            name: #param_oai_typename,
                                            reason: err.into_message(),
                                        })
                                {
                                    ::std::result::Result::Ok(value) => {
                                        #validators_checker
                                        value
                                    },
                                    ::std::result::Result::Err(err) if <#res_ty as #crate_name::ApiResponse>::BAD_REQUEST_HANDLER => {
                                        let resp = <#res_ty as #crate_name::ApiResponse>::from_parse_request_error(err);
                                        return #crate_name::poem::IntoResponse::into_response(resp);
                                    },
                                    ::std::result::Result::Err(err) => return #crate_name::poem::IntoResponse::into_response(err),
                                }
                            };
                        });
                    }
=======
            }
        }).unwrap_or_default();
        let validators_update_meta = validator
            .create_update_meta(crate_name)?
            .unwrap_or_default();

        // do extract
        parse_args.push(quote! {
            let mut param_opts = #crate_name::ExtractParamOptions {
                name: #param_name,
                default_value: #default_value,
            };

            let #pname = match <#arg_ty as #crate_name::ApiExtractor>::from_request(&request, &mut body, param_opts).await {
                ::std::result::Result::Ok(value) => value,
                ::std::result::Result::Err(err) if <#res_ty as #crate_name::ApiResponse>::BAD_REQUEST_HANDLER => {
                    let resp = <#res_ty as #crate_name::ApiResponse>::from_parse_request_error(err);
                    return #crate_name::__private::poem::IntoResponse::into_response(resp);
>>>>>>> 264e6a02
                }
                ::std::result::Result::Err(err) => return #crate_name::__private::poem::IntoResponse::into_response(err),
            };
            #param_checker
        });

        // param meta
        let param_desc = optional_literal(&operation_param.desc);
        let deprecated = operation_param.deprecated;
        params_meta.push(quote! {
            if <#arg_ty as #crate_name::ApiExtractor>::TYPE == #crate_name::ApiExtractorType::Parameter {
                let mut schema = <#arg_ty as #crate_name::ApiExtractor>::param_schema_ref().unwrap();

                let mut patch_schema = {
                    let mut schema = #crate_name::registry::MetaSchema::ANY;
                    schema.default = #param_meta_default;
                    #validators_update_meta
                    schema
                };

<<<<<<< HEAD
                use_args.push(pname);

                let desc = optional_literal(&operation_param.desc);
                let deprecated = operation_param.deprecated;
                params_meta.push(quote! {
                    #[allow(unused_mut)]
                    #crate_name::registry::MetaOperationParam {
                        name: #param_oai_typename,
                        schema: {
                            <#arg_ty as #crate_name::types::Type>::schema_ref().merge({
                                let mut schema = #crate_name::registry::MetaSchema::ANY;
                                schema.default = #meta_arg_default;
                                #validators_update_meta
                                schema
                            })
                        },
                        in_type: #meta_in,
                        description: #desc,
                        required: <#arg_ty as #crate_name::types::Type>::IS_REQUIRED,
                        deprecated: #deprecated,
                    }
                });
                ctx.register_items
                    .push(quote!(<#arg_ty as #crate_name::types::Type>::register(registry);));
=======
                let meta_param = #crate_name::registry::MetaOperationParam {
                    name: #param_name,
                    schema: schema.merge(patch_schema),
                    in_type: <#arg_ty as #crate_name::ApiExtractor>::param_in().unwrap(),
                    description: #param_desc,
                    required: <#arg_ty as #crate_name::ApiExtractor>::PARAM_IS_REQUIRED,
                    deprecated: #deprecated,
                };
                params.push(meta_param);
>>>>>>> 264e6a02
            }
        });

<<<<<<< HEAD
            // is request body
            None => {
                if has_request_payload {
                    return Err(
                        Error::new_spanned(arg, "Only one request payload is allowed.").into(),
                    );
                }

                parse_args.push(quote! {
                    let #pname = match <#arg_ty as #crate_name::ApiRequest>::from_request(&request, &mut body).await {
                        ::std::result::Result::Ok(value) => value,
                        ::std::result::Result::Err(err) if <#res_ty as #crate_name::ApiResponse>::BAD_REQUEST_HANDLER => {
                            let resp = <#res_ty as #crate_name::ApiResponse>::from_parse_request_error(err);
                            return #crate_name::poem::IntoResponse::into_response(resp);
                        },
                        ::std::result::Result::Err(err) => return #crate_name::poem::IntoResponse::into_response(err),
                    };
                });
                use_args.push(pname);

                has_request_payload = true;
                request_meta = quote!(::std::option::Option::Some(<#arg_ty as #crate_name::ApiRequest>::meta()));
                ctx.register_items
                    .push(quote!(<#arg_ty as #crate_name::ApiRequest>::register(registry);));
=======
        // request object
        request_meta.push(quote! {
            if <#arg_ty as #crate_name::ApiExtractor>::TYPE == #crate_name::ApiExtractorType::RequestObject {
                request = <#arg_ty as #crate_name::ApiExtractor>::request_meta();
>>>>>>> 264e6a02
            }
        });

        // security
        let scopes = &operation_param.scopes;
        security.push(quote! {
            if <#arg_ty as #crate_name::ApiExtractor>::TYPE == #crate_name::ApiExtractorType::SecurityScheme {
                security = ::std::vec![<::std::collections::HashMap<&'static str, ::std::vec::Vec<&'static str>> as ::std::convert::From<_>>::from([
                    (<#arg_ty as #crate_name::ApiExtractor>::security_scheme().unwrap(), ::std::vec![#(#crate_name::OAuthScopes::name(&#scopes)),*])
                ])];
            }
        });
    }

    ctx.register_items
        .push(quote!(<#res_ty as #crate_name::ApiResponse>::register(registry);));

    let transform = transform.map(|transform| {
        quote! {
            let ep = #transform(ep);
        }
    });

    ctx.add_routes.entry(new_path).or_default().push(quote! {
        method(#crate_name::__private::poem::http::Method::#http_method, {
            let api_obj = ::std::clone::Clone::clone(&api_obj);
            let ep = #crate_name::__private::poem::endpoint::make(move |request| {
                let api_obj = ::std::clone::Clone::clone(&api_obj);
                async move {
                    let (request, mut body) = request.split();
                    #(#parse_args)*
                    let resp = api_obj.#fn_ident(#(#use_args),*).await;
<<<<<<< HEAD
                    #crate_name::poem::IntoResponse::into_response(resp)
=======
                    #crate_name::__private::poem::IntoResponse::into_response(resp)
>>>>>>> 264e6a02
                }
            });
            #transform
            ep
        })
    });

    let mut tag_names = Vec::new();
    for tag in tags {
        ctx.register_items
            .push(quote!(#crate_name::Tags::register(&#tag, registry);));
        tag_names.push(quote!(#crate_name::Tags::name(&#tag)));
    }
    let operation_id = optional_literal(&operation_id);

    ctx.operations.entry(oai_path).or_default().push(quote! {
        #crate_name::registry::MetaOperation {
            tags: ::std::vec![#(#tag_names),*],
            method: #crate_name::__private::poem::http::Method::#http_method,
            summary: #summary,
            description: #description,
            params:  {
                let mut params = ::std::vec::Vec::new();
                #(#params_meta)*
                params
            },
            request: {
                let mut request = ::std::option::Option::None;
                #(#request_meta)*
                request
            },
            responses: <#res_ty as #crate_name::ApiResponse>::meta(),
            deprecated: #deprecated,
<<<<<<< HEAD
            security: #security,
=======
            security: {
                let mut security = ::std::vec![];
                #(#security)*
                security
            },
>>>>>>> 264e6a02
            operation_id: #operation_id,
        }
    });

    Ok(())
}<|MERGE_RESOLUTION|>--- conflicted
+++ resolved
@@ -39,40 +39,6 @@
     transform: Option<Ident>,
     #[darling(default)]
     operation_id: Option<String>,
-<<<<<<< HEAD
-}
-
-#[derive(Default)]
-struct Auth {
-    scopes: Vec<Path>,
-}
-
-impl FromMeta for Auth {
-    fn from_meta(item: &Meta) -> darling::Result<Self> {
-        match item {
-            Meta::Path(_) => Ok(Default::default()),
-            Meta::List(ls) => {
-                let mut scopes = Vec::new();
-                for item in &ls.nested {
-                    if let NestedMeta::Lit(Lit::Str(s)) = item {
-                        let path = syn::parse_str::<Path>(&s.value())?;
-                        scopes.push(path);
-                    } else {
-                        return Err(
-                            darling::Error::custom("Incorrect scope definitions.").with_span(item)
-                        );
-                    }
-                }
-                Ok(Self { scopes })
-            }
-            Meta::NameValue(_) => Err(darling::Error::custom(
-                "Incorrect scope definitions. #[oai(auth(\"read\", \"write\"))]",
-            )
-            .with_span(item)),
-        }
-    }
-=======
->>>>>>> 264e6a02
 }
 
 #[derive(FromMeta, Default)]
@@ -265,53 +231,6 @@
             }
         };
         let pname = format_ident!("p{}", i);
-<<<<<<< HEAD
-        let arg_ty = &pat.ty;
-
-        let operation_param = parse_oai_attrs::<APIOperationParam>(&pat.attrs)?;
-        remove_oai_attrs(&mut pat.attrs);
-
-        match operation_param {
-            // is poem extractor
-            Some(operation_param) if operation_param.extract => {
-                parse_args.push(quote! {
-                    let #pname = match <#arg_ty as #crate_name::poem::FromRequest>::from_request(&request, &mut body)
-                        .await
-                        .map_err(|err| #crate_name::ParseRequestError::Extractor(#crate_name::poem::IntoResponse::into_response(err)))
-                    {
-                        ::std::result::Result::Ok(value) => value,
-                        ::std::result::Result::Err(err) if <#res_ty as #crate_name::ApiResponse>::BAD_REQUEST_HANDLER => {
-                            let resp = <#res_ty as #crate_name::ApiResponse>::from_parse_request_error(err);
-                            return #crate_name::poem::IntoResponse::into_response(resp);
-                        },
-                        ::std::result::Result::Err(err) => return #crate_name::poem::IntoResponse::into_response(err),
-                    };
-                });
-                use_args.push(pname);
-            }
-
-            // is authorization extractor
-            Some(operation_param) if operation_param.auth.is_some() => {
-                let auth = operation_param.auth.as_ref().unwrap();
-                parse_args.push(quote! {
-                    let #pname = match <#arg_ty as #crate_name::SecurityScheme>::from_request(&request, &query.0).await {
-                        ::std::result::Result::Ok(value) => value,
-                        ::std::result::Result::Err(err) if <#res_ty as #crate_name::ApiResponse>::BAD_REQUEST_HANDLER => {
-                            let resp = <#res_ty as #crate_name::ApiResponse>::from_parse_request_error(err);
-                            return #crate_name::poem::IntoResponse::into_response(resp);
-                        },
-                        ::std::result::Result::Err(err) => return #crate_name::poem::IntoResponse::into_response(err),
-                    };
-                });
-                use_args.push(pname);
-
-                let scopes = &auth.scopes;
-                security = quote!(::std::vec![::std::collections::HashMap::from([
-                    (<#arg_ty as #crate_name::SecurityScheme>::NAME, ::std::vec![#(#crate_name::OAuthScopes::name(&#scopes)),*])
-                ])]);
-                ctx.register_items
-                    .push(quote!(<#arg_ty as #crate_name::SecurityScheme>::register(registry);));
-=======
         let param_name = operation_param
             .name
             .clone()
@@ -330,7 +249,6 @@
             }
             Some(DefaultValue::Function(func_name)) => {
                 quote!(::std::option::Option::Some(#func_name))
->>>>>>> 264e6a02
             }
             None => quote!(::std::option::Option::None),
         };
@@ -353,89 +271,6 @@
                         #stream
                     }
                 }
-<<<<<<< HEAD
-
-                let meta_in = {
-                    let meta_ty = match param_in {
-                        ParamIn::Path => quote!(Path),
-                        ParamIn::Query => quote!(Query),
-                        ParamIn::Header => quote!(Header),
-                        ParamIn::Cookie if operation_param.private => quote!(CookiePrivate),
-                        ParamIn::Cookie if operation_param.signed => quote!(CookieSigned),
-                        ParamIn::Cookie => quote!(Cookie),
-                    };
-                    quote!(#crate_name::registry::MetaParamIn::#meta_ty)
-                };
-                let validators_checker = operation_param.validators().create_param_checker(
-                    crate_name,
-                    &res_ty,
-                    &param_oai_typename,
-                )?;
-                let validators_update_meta = operation_param
-                    .validators()
-                    .create_update_meta(crate_name)?;
-
-                match &operation_param.default {
-                    Some(default_value) => {
-                        let default_value = match default_value {
-                            DefaultValue::Default => {
-                                quote!(<#arg_ty as ::std::default::Default>::default())
-                            }
-                            DefaultValue::Function(func_name) => quote!(#func_name()),
-                        };
-
-                        parse_args.push(quote! {
-                            let #pname = {
-                                let value = #crate_name::param::get(#param_oai_typename, #meta_in, &request, &query.0);
-                                let value = value.as_deref();
-                                match value {
-                                    Some(value) => {
-                                        match #crate_name::types::ParseFromParameter::parse_from_parameter(Some(value))
-                                            .map_err(|err| #crate_name::ParseRequestError::ParseParam {
-                                                name: #param_oai_typename,
-                                                reason: err.into_message(),
-                                            })
-                                        {
-                                            ::std::result::Result::Ok(value) => {
-                                                #validators_checker
-                                                value
-                                            },
-                                            ::std::result::Result::Err(err) if <#res_ty as #crate_name::ApiResponse>::BAD_REQUEST_HANDLER => {
-                                                let resp = <#res_ty as #crate_name::ApiResponse>::from_parse_request_error(err);
-                                                return #crate_name::poem::IntoResponse::into_response(resp);
-                                            },
-                                            ::std::result::Result::Err(err) => return #crate_name::poem::IntoResponse::into_response(err),
-                                        }
-                                    }
-                                    None => #default_value,
-                                }
-                            };
-                        });
-                    }
-                    None => {
-                        parse_args.push(quote! {
-                            let #pname = {
-                                let value = #crate_name::param::get(#param_oai_typename, #meta_in, &request, &query.0);
-                                match #crate_name::types::ParseFromParameter::parse_from_parameter(value.as_deref())
-                                        .map_err(|err| #crate_name::ParseRequestError::ParseParam {
-                                            name: #param_oai_typename,
-                                            reason: err.into_message(),
-                                        })
-                                {
-                                    ::std::result::Result::Ok(value) => {
-                                        #validators_checker
-                                        value
-                                    },
-                                    ::std::result::Result::Err(err) if <#res_ty as #crate_name::ApiResponse>::BAD_REQUEST_HANDLER => {
-                                        let resp = <#res_ty as #crate_name::ApiResponse>::from_parse_request_error(err);
-                                        return #crate_name::poem::IntoResponse::into_response(resp);
-                                    },
-                                    ::std::result::Result::Err(err) => return #crate_name::poem::IntoResponse::into_response(err),
-                                }
-                            };
-                        });
-                    }
-=======
             }
         }).unwrap_or_default();
         let validators_update_meta = validator
@@ -454,7 +289,6 @@
                 ::std::result::Result::Err(err) if <#res_ty as #crate_name::ApiResponse>::BAD_REQUEST_HANDLER => {
                     let resp = <#res_ty as #crate_name::ApiResponse>::from_parse_request_error(err);
                     return #crate_name::__private::poem::IntoResponse::into_response(resp);
->>>>>>> 264e6a02
                 }
                 ::std::result::Result::Err(err) => return #crate_name::__private::poem::IntoResponse::into_response(err),
             };
@@ -475,32 +309,6 @@
                     schema
                 };
 
-<<<<<<< HEAD
-                use_args.push(pname);
-
-                let desc = optional_literal(&operation_param.desc);
-                let deprecated = operation_param.deprecated;
-                params_meta.push(quote! {
-                    #[allow(unused_mut)]
-                    #crate_name::registry::MetaOperationParam {
-                        name: #param_oai_typename,
-                        schema: {
-                            <#arg_ty as #crate_name::types::Type>::schema_ref().merge({
-                                let mut schema = #crate_name::registry::MetaSchema::ANY;
-                                schema.default = #meta_arg_default;
-                                #validators_update_meta
-                                schema
-                            })
-                        },
-                        in_type: #meta_in,
-                        description: #desc,
-                        required: <#arg_ty as #crate_name::types::Type>::IS_REQUIRED,
-                        deprecated: #deprecated,
-                    }
-                });
-                ctx.register_items
-                    .push(quote!(<#arg_ty as #crate_name::types::Type>::register(registry);));
-=======
                 let meta_param = #crate_name::registry::MetaOperationParam {
                     name: #param_name,
                     schema: schema.merge(patch_schema),
@@ -510,41 +318,13 @@
                     deprecated: #deprecated,
                 };
                 params.push(meta_param);
->>>>>>> 264e6a02
             }
         });
 
-<<<<<<< HEAD
-            // is request body
-            None => {
-                if has_request_payload {
-                    return Err(
-                        Error::new_spanned(arg, "Only one request payload is allowed.").into(),
-                    );
-                }
-
-                parse_args.push(quote! {
-                    let #pname = match <#arg_ty as #crate_name::ApiRequest>::from_request(&request, &mut body).await {
-                        ::std::result::Result::Ok(value) => value,
-                        ::std::result::Result::Err(err) if <#res_ty as #crate_name::ApiResponse>::BAD_REQUEST_HANDLER => {
-                            let resp = <#res_ty as #crate_name::ApiResponse>::from_parse_request_error(err);
-                            return #crate_name::poem::IntoResponse::into_response(resp);
-                        },
-                        ::std::result::Result::Err(err) => return #crate_name::poem::IntoResponse::into_response(err),
-                    };
-                });
-                use_args.push(pname);
-
-                has_request_payload = true;
-                request_meta = quote!(::std::option::Option::Some(<#arg_ty as #crate_name::ApiRequest>::meta()));
-                ctx.register_items
-                    .push(quote!(<#arg_ty as #crate_name::ApiRequest>::register(registry);));
-=======
         // request object
         request_meta.push(quote! {
             if <#arg_ty as #crate_name::ApiExtractor>::TYPE == #crate_name::ApiExtractorType::RequestObject {
                 request = <#arg_ty as #crate_name::ApiExtractor>::request_meta();
->>>>>>> 264e6a02
             }
         });
 
@@ -577,11 +357,7 @@
                     let (request, mut body) = request.split();
                     #(#parse_args)*
                     let resp = api_obj.#fn_ident(#(#use_args),*).await;
-<<<<<<< HEAD
-                    #crate_name::poem::IntoResponse::into_response(resp)
-=======
                     #crate_name::__private::poem::IntoResponse::into_response(resp)
->>>>>>> 264e6a02
                 }
             });
             #transform
@@ -615,15 +391,11 @@
             },
             responses: <#res_ty as #crate_name::ApiResponse>::meta(),
             deprecated: #deprecated,
-<<<<<<< HEAD
-            security: #security,
-=======
             security: {
                 let mut security = ::std::vec![];
                 #(#security)*
                 security
             },
->>>>>>> 264e6a02
             operation_id: #operation_id,
         }
     });
